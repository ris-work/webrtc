--- conflicted
+++ resolved
@@ -1,54 +1,3 @@
-<<<<<<< HEAD
-[package]
-name = "webrtc"
-version = "0.4.0"
-authors = ["Rain Liu <yliu@webrtc.rs>"]
-edition = "2018"
-description = "A pure Rust implementation of WebRTC API"
-license = "MIT/Apache-2.0"
-documentation = "https://docs.rs/webrtc"
-homepage = "https://webrtc.rs"
-repository = "https://github.com/webrtc-rs/webrtc"
-
-# See more keys and their definitions at https://doc.rust-lang.org/cargo/reference/manifest.html
-
-[dependencies]
-util = { package = "webrtc-util", version = "0.5.3" }
-sdp = "0.5.1"
-mdns = { package = "webrtc-mdns", version = "0.4.2" }
-stun = "0.4.2"
-turn = "0.5.3"
-ice = { package = "webrtc-ice", version = "0.6.4" }
-dtls = { package = "webrtc-dtls", version = "0.5.2" }
-rtp = "0.6.5"
-rtcp = "0.6.5"
-srtp = { package = "webrtc-srtp", version = "0.8.9" }
-sctp = { package = "webrtc-sctp", version = "0.4.3" }
-data = { package = "webrtc-data", version = "0.3.3" }
-media = { package = "webrtc-media", version = "0.4.5" }
-interceptor = "0.7.6"
-tokio = { version = "1.15.0", features = ["full"] }
-log = "0.4.14"
-async-trait = "0.1.52"
-serde = { version = "1.0.132", features = ["derive"] }
-serde_json = "1.0.73"
-rand = "0.8.4"
-bytes = "1.1.0"
-thiserror = "1.0.30"
-waitgroup = "0.1.2"
-regex = "1.5.4"
-url = "2.2.2"
-rustls = { version = "0.19.0", features = ["dangerous_configuration"]}
-rcgen = { version = "0.8.14", features = ["pem", "x509-parser"]}
-ring = "0.16.20"
-sha2 = "0.10.1"
-lazy_static = "1.4.0"
-hex = "0.4.3"
-
-[dev-dependencies]
-tokio-test = "0.4.2"
-env_logger = "0.9.0"
-=======
 [workspace]
 members = [
     "constraints",
@@ -70,7 +19,6 @@
     "webrtc",
 ]
 resolver = "2"
->>>>>>> 71157ba2
 
 [profile.dev]
 opt-level = 0