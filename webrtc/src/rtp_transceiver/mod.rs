--- conflicted
+++ resolved
@@ -175,15 +175,9 @@
 
 /// RTPTransceiver represents a combination of an RTPSender and an RTPReceiver that share a common mid.
 pub struct RTCRtpTransceiver {
-<<<<<<< HEAD
-    mid: OnceCell<String>,                //atomic.Value
-    sender: Mutex<Arc<RTCRtpSender>>,     //atomic.Value
-    receiver: Mutex<Arc<RTCRtpReceiver>>, //atomic.Value
-=======
     mid: OnceCell<SmallStr>,                  //atomic.Value
     sender: SyncMutex<Arc<RTCRtpSender>>,     //atomic.Value
     receiver: SyncMutex<Arc<RTCRtpReceiver>>, //atomic.Value
->>>>>>> dfbbc0f4
 
     direction: AtomicU8,         //RTPTransceiverDirection
     current_direction: AtomicU8, //RTPTransceiverDirection
