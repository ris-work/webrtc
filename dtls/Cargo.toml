[package]
name = "webrtc-dtls"
version = "0.9.0"
authors = ["Rain Liu <yuliu@webrtc.rs>"]
edition = "2021"
description = "A pure Rust implementation of DTLS"
license = "MIT OR Apache-2.0"
documentation = "https://docs.rs/webrtc-dtls"
homepage = "https://webrtc.rs"
repository = "https://github.com/webrtc-rs/dtls"

[dependencies]
util = { version = "0.8.1", path = "../util", package = "webrtc-util", default-features = false, features = ["conn"] }

byteorder = "1"
rand_core = "0.6"
hkdf = "0.12"
p256 = { version = "0.13", features = ["default", "ecdh", "ecdsa"] }
p384 = "0.13"
rand = "0.8"
hmac = "0.12"
sec1 = { version = "0.7", features = [ "std" ] }
sha1 = "0.10"
sha2 = "0.10"
aes = "0.8"
cbc = { version = "0.1", features = [ "block-padding", "alloc"] }
aes-gcm = "0.10"
ccm = "0.5"
tokio = { version = "1.35.1", features = ["full"] }
async-trait = "0.1"
x25519-dalek = { version = "2", features = ["static_secrets"] }
x509-parser = "0.15"
der-parser = "8.2"
<<<<<<< HEAD
rcgen = "0.12"
=======
rcgen = "0.11"
>>>>>>> 50cf1826
ring = "0.17"
rustls = { version = "0.21", features = ["dangerous_configuration"]}
bincode = "1"
serde = { version = "1", features = ["derive"] }
subtle = "2"
log = "0.4"
thiserror = "1"
pem = { version = "3", optional = true }

[dev-dependencies]
tokio-test = "0.4"
env_logger = "0.10"
chrono = "0.4.31"
<<<<<<< HEAD
clap = "4"
=======
clap = "3"
>>>>>>> 50cf1826
hub = {path = "examples/hub"}

[features]
pem = ["dep:pem"]

[[example]]
name = "dial_psk"
path = "examples/dial/psk/dial_psk.rs"
bench = false

[[example]]
name = "dial_selfsign"
path = "examples/dial/selfsign/dial_selfsign.rs"
bench = false

[[example]]
name = "dial_verify"
path = "examples/dial/verify/dial_verify.rs"
bench = false

[[example]]
name = "listen_psk"
path = "examples/listen/psk/listen_psk.rs"
bench = false

[[example]]
name = "listen_selfsign"
path = "examples/listen/selfsign/listen_selfsign.rs"
bench = false

[[example]]
name = "listen_verify"
path = "examples/listen/verify/listen_verify.rs"
bench = false<|MERGE_RESOLUTION|>--- conflicted
+++ resolved
@@ -31,11 +31,7 @@
 x25519-dalek = { version = "2", features = ["static_secrets"] }
 x509-parser = "0.15"
 der-parser = "8.2"
-<<<<<<< HEAD
-rcgen = "0.12"
-=======
 rcgen = "0.11"
->>>>>>> 50cf1826
 ring = "0.17"
 rustls = { version = "0.21", features = ["dangerous_configuration"]}
 bincode = "1"
@@ -49,11 +45,7 @@
 tokio-test = "0.4"
 env_logger = "0.10"
 chrono = "0.4.31"
-<<<<<<< HEAD
-clap = "4"
-=======
 clap = "3"
->>>>>>> 50cf1826
 hub = {path = "examples/hub"}
 
 [features]
